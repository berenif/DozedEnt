// Alpha Wolf System - Pack leader with unique abilities
#pragma once

#include "enemies.h"
<<<<<<< HEAD

// Forward declarations
enum class VocalizationType : unsigned char;
=======
>>>>>>> 8403f582

// Alpha wolf abilities
enum class AlphaAbility : unsigned char {
    None = 0,
    RallyPack = 1,        // Boost pack morale and coordination
    CoordinatedStrike = 2, // Synchronize pack attack
    Intimidate = 3,       // Reduce player stamina regeneration
    CallReinforcements = 4,// Summon additional wolves
    BerserkRage = 5       // Temporary damage and speed boost
};

// Alpha wolf data
struct AlphaWolf {
    int wolf_index;           // Index in g_enemies array (-1 if no alpha)
    AlphaAbility current_ability;
    float ability_cooldown;
    float last_ability_time;
    float leadership_bonus;   // Bonus to pack coordination (0.1-0.3)
    int successful_commands;  // Track successful coordinated attacks
    float intimidation_aura;  // Range of intimidation effect
    bool is_enraged;         // Berserk mode active
    float enrage_end_time;   // When berserk mode ends
};

static AlphaWolf g_alpha_wolf = {
    -1,                      // wolf_index
    AlphaAbility::None,      // current_ability
    0.0f,                    // ability_cooldown
    -1000.0f,               // last_ability_time
    0.2f,                    // leadership_bonus
    0,                       // successful_commands
    0.15f,                   // intimidation_aura
    false,                   // is_enraged
    0.0f                     // enrage_end_time
};

// Alpha ability cooldowns (in seconds)
static const float ALPHA_ABILITY_COOLDOWNS[] = {
    0.0f,   // None
    20.0f,  // RallyPack
    15.0f,  // CoordinatedStrike
    10.0f,  // Intimidate
    30.0f,  // CallReinforcements
    25.0f   // BerserkRage
};

// Check if a wolf should become alpha
static bool should_become_alpha(int wolf_index) {
    if (wolf_index < 0 || wolf_index >= MAX_ENEMIES) return false;
    Enemy& wolf = g_enemies[wolf_index];
    
    // Requirements for alpha status:
    // - High health (> 80%)
    // - High aggression (> 0.6)
    // - High intelligence (> 0.6)
    // - Not currently fleeing
    return wolf.active && 
           wolf.health > 0.8f && 
           wolf.aggression > 0.6f && 
           wolf.intelligence > 0.6f &&
           wolf.state != EnemyState::Retreat &&
           wolf.emotion != EmotionalState::Fearful;
}

// Assign alpha wolf
static void assign_alpha_wolf() {
    // Check if current alpha is still valid
    if (g_alpha_wolf.wolf_index >= 0) {
        if (!g_enemies[g_alpha_wolf.wolf_index].active || 
            g_enemies[g_alpha_wolf.wolf_index].health <= 0) {
            // Alpha died, need new alpha
            g_alpha_wolf.wolf_index = -1;
            
            // Mourn the fallen alpha
            for (int i = 0; i < g_enemy_count; ++i) {
                if (g_enemies[i].active && can_vocalize(i, VocalizationType::HowlMourning)) {
                    emit_vocalization(i, VocalizationType::HowlMourning, 1.0f);
                    break;
                }
            }
        }
    }
    
    // Find new alpha if needed
    if (g_alpha_wolf.wolf_index < 0) {
        int best_candidate = -1;
        float best_score = 0.0f;
        
        for (int i = 0; i < g_enemy_count; ++i) {
            if (!should_become_alpha(i)) continue;
            
            // Score based on attributes
            float score = g_enemies[i].health * 0.3f +
                         g_enemies[i].aggression * 0.3f +
                         g_enemies[i].intelligence * 0.2f +
                         g_enemies[i].coordination * 0.2f;
            
            if (score > best_score) {
                best_score = score;
                best_candidate = i;
            }
        }
        
        if (best_candidate >= 0) {
            g_alpha_wolf.wolf_index = best_candidate;
            g_enemy_roles[best_candidate] = (unsigned char)PackRole::Lead;
            
            // Boost alpha's stats
            g_enemies[best_candidate].aggression = fminf(g_enemies[best_candidate].aggression + 0.2f, 1.0f);
            g_enemies[best_candidate].coordination = 1.0f; // Perfect coordination
            g_enemies[best_candidate].morale = 1.0f; // Maximum morale
            
            // Announce new alpha with rally howl
            emit_vocalization(best_candidate, VocalizationType::HowlRally, 1.0f);
        }
    }
}

// Execute alpha ability
static void execute_alpha_ability(AlphaAbility ability) {
    if (g_alpha_wolf.wolf_index < 0) return;
    if (g_time_seconds - g_alpha_wolf.last_ability_time < ALPHA_ABILITY_COOLDOWNS[(int)ability]) return;
    
    Enemy& alpha = g_enemies[g_alpha_wolf.wolf_index];
    
    switch (ability) {
        case AlphaAbility::RallyPack:
            // Boost all pack members' morale and coordination
            g_pack_morale = fminf(g_pack_morale + 0.3f, 1.0f);
            
            for (int i = 0; i < g_enemy_count; ++i) {
                if (!g_enemies[i].active) continue;
                
                g_enemies[i].morale = fminf(g_enemies[i].morale + 0.25f, 1.0f);
                g_enemies[i].coordination = fminf(g_enemies[i].coordination + 0.2f, 1.0f);
                g_enemies[i].fatigue = fmaxf(g_enemies[i].fatigue - 0.3f, 0.0f); // Reduce fatigue
                
                // Change emotion to confident
                if (g_enemies[i].emotion == EmotionalState::Fearful || 
                    g_enemies[i].emotion == EmotionalState::Calm) {
                    g_enemies[i].emotion = EmotionalState::Confident;
                    g_enemies[i].emotionIntensity = 0.8f;
                }
            }
            
            emit_vocalization(g_alpha_wolf.wolf_index, VocalizationType::HowlRally, 1.0f);
            break;
            
        case AlphaAbility::CoordinatedStrike:
            // Synchronize pack attack
            g_pack_sync_timer = 1.0f;
            g_pack_plan = PackPlan::Commit;
            
            // Command all wolves to attack
            for (int i = 0; i < g_enemy_count; ++i) {
                if (!g_enemies[i].active || i == g_alpha_wolf.wolf_index) continue;
                
                g_enemies[i].state = EnemyState::Harass;
                g_enemies[i].targetLocked = 1;
                g_enemies[i].lastLungeTime = g_time_seconds - ENEMY_LUNGE_COOLDOWN + 0.5f; // Ready to lunge soon
            }
            
            emit_vocalization(g_alpha_wolf.wolf_index, VocalizationType::BarkCommand, 1.0f);
            g_alpha_wolf.successful_commands++;
            break;
            
        case AlphaAbility::Intimidate:
            // Reduce player stamina regeneration in aura
            {
                float dx = g_pos_x - alpha.x;
                float dy = g_pos_y - alpha.y;
                float dist = vec_len(dx, dy);
                
                if (dist < g_alpha_wolf.intimidation_aura) {
                    // Apply intimidation effect (handled in main update)
                    g_stamina_regen_mult = 0.3f; // 70% reduction
                }
            }
            
            emit_vocalization(g_alpha_wolf.wolf_index, VocalizationType::GrowlWarning, 1.0f);
            break;
            
        case AlphaAbility::CallReinforcements:
            // Summon 2-3 additional wolves if pack is small
            if (g_enemy_count < 6) {
                int reinforcements = 2 + (rng_float01() > 0.5f ? 1 : 0);
                
                for (int r = 0; r < reinforcements && g_enemy_count < MAX_ENEMIES; ++r) {
                    // Spawn new wolf near alpha
                    float angle = rng_float01() * 6.28f;
                    float dist = 0.2f + rng_float01() * 0.1f;
                    float spawn_x = alpha.x + cosf(angle) * dist;
                    float spawn_y = alpha.y + sinf(angle) * dist;
                    
                    // Clamp to bounds
                    spawn_x = fmaxf(0.05f, fminf(0.95f, spawn_x));
                    spawn_y = fmaxf(0.05f, fminf(0.95f, spawn_y));
                    
<<<<<<< HEAD
                    enemy_activate(g_enemy_count, EnemyType::Wolf, spawn_x, spawn_y);
=======
                    int idx = enemy_alloc_slot();
                    if (idx >= 0) {
                        enemy_activate(idx, EnemyType::Wolf, spawn_x, spawn_y);
                    }
>>>>>>> 8403f582
                    
                    // New wolf starts aggressive
                    if (g_enemy_count > 0) {
                        Enemy& newWolf = g_enemies[g_enemy_count - 1];
                        newWolf.emotion = EmotionalState::Aggressive;
                        newWolf.emotionIntensity = 0.7f;
                        newWolf.aggression = 0.7f;
                        newWolf.noticed = 1;
                    }
                }
                
                emit_vocalization(g_alpha_wolf.wolf_index, VocalizationType::HowlHunt, 1.0f);
            }
            break;
            
        case AlphaAbility::BerserkRage:
            // Enter berserk mode - boost speed and damage
            g_alpha_wolf.is_enraged = true;
            g_alpha_wolf.enrage_end_time = g_time_seconds + 10.0f; // 10 second duration
            
            // Boost alpha stats
            alpha.aggression = 1.0f;
            alpha.emotion = EmotionalState::Aggressive;
            alpha.emotionIntensity = 1.0f;
            
            // Inspire nearby wolves
            for (int i = 0; i < g_enemy_count; ++i) {
                if (!g_enemies[i].active || i == g_alpha_wolf.wolf_index) continue;
                
                float dx = g_enemies[i].x - alpha.x;
                float dy = g_enemies[i].y - alpha.y;
                if (vec_len(dx, dy) < 0.3f) {
                    g_enemies[i].aggression = fminf(g_enemies[i].aggression + 0.3f, 1.0f);
                    g_enemies[i].emotion = EmotionalState::Aggressive;
                }
            }
            
            emit_vocalization(g_alpha_wolf.wolf_index, VocalizationType::GrowlAggressive, 1.0f);
            break;
            
        default:
            break;
    }
    
    g_alpha_wolf.last_ability_time = g_time_seconds;
    g_alpha_wolf.current_ability = ability;
}

// Choose appropriate alpha ability based on situation
static AlphaAbility choose_alpha_ability() {
    if (g_alpha_wolf.wolf_index < 0) return AlphaAbility::None;
    
    Enemy& alpha = g_enemies[g_alpha_wolf.wolf_index];
    
    // Check if berserk rage should end
    if (g_alpha_wolf.is_enraged && g_time_seconds > g_alpha_wolf.enrage_end_time) {
        g_alpha_wolf.is_enraged = false;
    }
    
    // Priority-based ability selection
    
    // 1. Call reinforcements if pack is too small
    if (g_enemy_count < 3 && g_time_seconds - g_alpha_wolf.last_ability_time > ALPHA_ABILITY_COOLDOWNS[(int)AlphaAbility::CallReinforcements]) {
        return AlphaAbility::CallReinforcements;
    }
    
    // 2. Rally pack if morale is low
    if (g_pack_morale < 0.4f && g_time_seconds - g_alpha_wolf.last_ability_time > ALPHA_ABILITY_COOLDOWNS[(int)AlphaAbility::RallyPack]) {
        return AlphaAbility::RallyPack;
    }
    
    // 3. Berserk rage if health is low
    if (alpha.health < 0.3f && !g_alpha_wolf.is_enraged && 
        g_time_seconds - g_alpha_wolf.last_ability_time > ALPHA_ABILITY_COOLDOWNS[(int)AlphaAbility::BerserkRage]) {
        return AlphaAbility::BerserkRage;
    }
    
    // 4. Coordinated strike when pack is ready
    if (g_pack_plan == PackPlan::Encircle && g_pack_sync_timer < 0.2f &&
        g_time_seconds - g_alpha_wolf.last_ability_time > ALPHA_ABILITY_COOLDOWNS[(int)AlphaAbility::CoordinatedStrike]) {
        
        // Check if enough wolves are in position
        int ready_count = 0;
        for (int i = 0; i < g_enemy_count; ++i) {
            if (!g_enemies[i].active) continue;
            if (g_enemies[i].state == EnemyState::Circle || g_enemies[i].state == EnemyState::Harass) {
                ready_count++;
            }
        }
        
        if (ready_count >= 3) {
            return AlphaAbility::CoordinatedStrike;
        }
    }
    
    // 5. Intimidate when player is close
    float dx = g_pos_x - alpha.x;
    float dy = g_pos_y - alpha.y;
    if (vec_len(dx, dy) < 0.2f && 
        g_time_seconds - g_alpha_wolf.last_ability_time > ALPHA_ABILITY_COOLDOWNS[(int)AlphaAbility::Intimidate]) {
        return AlphaAbility::Intimidate;
    }
    
    return AlphaAbility::None;
}

// Update alpha wolf system
static void update_alpha_wolf(float dt) {
    // Assign or reassign alpha if needed
    assign_alpha_wolf();
    
    if (g_alpha_wolf.wolf_index < 0) return;
    
    // Apply leadership bonus to pack
    for (int i = 0; i < g_enemy_count; ++i) {
        if (!g_enemies[i].active || i == g_alpha_wolf.wolf_index) continue;
        
        // Wolves near alpha get coordination bonus
        float dx = g_enemies[i].x - g_enemies[g_alpha_wolf.wolf_index].x;
        float dy = g_enemies[i].y - g_enemies[g_alpha_wolf.wolf_index].y;
        float dist = vec_len(dx, dy);
        
        if (dist < 0.4f) {
            float proximity_bonus = (0.4f - dist) / 0.4f; // 1.0 at distance 0, 0.0 at distance 0.4
            g_enemies[i].coordination = fminf(g_enemies[i].coordination + g_alpha_wolf.leadership_bonus * proximity_bonus * dt, 1.0f);
        }
    }
    
    // Apply berserk rage effects
    if (g_alpha_wolf.is_enraged) {
        Enemy& alpha = g_enemies[g_alpha_wolf.wolf_index];
        // Speed boost handled in movement code
        // Damage boost would be handled in combat code
    }
    
    // Choose and execute ability
    AlphaAbility ability = choose_alpha_ability();
    if (ability != AlphaAbility::None) {
        execute_alpha_ability(ability);
    }
}

// Get alpha wolf speed modifier
static float get_alpha_speed_modifier() {
    if (g_alpha_wolf.wolf_index < 0) return 1.0f;
    if (!g_alpha_wolf.is_enraged) return 1.1f; // Slight speed boost for alpha
    return 1.5f; // Significant speed boost when enraged
}

// Get alpha wolf damage modifier
static float get_alpha_damage_modifier() {
    if (g_alpha_wolf.wolf_index < 0) return 1.0f;
    if (!g_alpha_wolf.is_enraged) return 1.2f; // Slight damage boost for alpha
    return 2.0f; // Double damage when enraged
}<|MERGE_RESOLUTION|>--- conflicted
+++ resolved
@@ -2,12 +2,8 @@
 #pragma once
 
 #include "enemies.h"
-<<<<<<< HEAD
-
 // Forward declarations
 enum class VocalizationType : unsigned char;
-=======
->>>>>>> 8403f582
 
 // Alpha wolf abilities
 enum class AlphaAbility : unsigned char {
@@ -206,14 +202,10 @@
                     spawn_x = fmaxf(0.05f, fminf(0.95f, spawn_x));
                     spawn_y = fmaxf(0.05f, fminf(0.95f, spawn_y));
                     
-<<<<<<< HEAD
-                    enemy_activate(g_enemy_count, EnemyType::Wolf, spawn_x, spawn_y);
-=======
                     int idx = enemy_alloc_slot();
                     if (idx >= 0) {
                         enemy_activate(idx, EnemyType::Wolf, spawn_x, spawn_y);
                     }
->>>>>>> 8403f582
                     
                     // New wolf starts aggressive
                     if (g_enemy_count > 0) {
