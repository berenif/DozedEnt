# ✨🤝✨ Trystero

**WASM-First Multiplayer Game Engine - No Server Required**

👉 **[TRY THE DEMO](https://oxism.com/trystero)** 👈  
<<<<<<< HEAD
🎮 **[MAIN GAME](index.html)** 🎮  
📚 **[GETTING STARTED](GUIDELINES/GETTING_STARTED.md)** 📚  
🔧 **[BUILD INSTRUCTIONS](GUIDELINES/UTILS/BUILD_INSTRUCTIONS.md)** 🔧  
⚔️ **[INTEGRATION TEST](test/integration-test.html)** ⚔️
=======
🎮 **[CORE LOOP DEMO](docs/animations-showcase.html)** 🎮  
🐺 **[WOLF AI DEMO](docs/wolf-animation-demo.html)** 🐺  
🏠 **[LOBBY SYSTEM DEMO](demo/enhanced-lobby-demo.html)** 🏠  
⚔️ **[COMPLETE GAME DEMO](demo/complete-game.html)** ⚔️
>>>>>>> 5ef54e72

Trystero is a **WebAssembly-first multiplayer game engine** that implements complete game logic in WASM (C++) while JavaScript handles only rendering, input capture, and networking. All gameplay is deterministic, synchronized, and runs at native speed.

**Complete Core Loop Implementation**: Explore → Fight → Choose → PowerUp → Risk → Escalate → CashOut → Reset

The net is full of open, decentralized communication channels: torrent trackers,
IoT device brokers, boutique file protocols, and niche social networks.

Trystero piggybacks on these networks to automatically establish secure,
private, P2P connections between your app's users with no effort on your part.

Peers can connect via
[🌊 BitTorrent, 🐦 Nostr, 📡 MQTT, ⚡️ Supabase, 🔥 Firebase, or 🪐 IPFS](#strategy-comparison)
– all using the same API.

Besides making peer matching automatic, Trystero offers some nice abstractions
on top of WebRTC:

**Core Networking:**
- 👂📣 Rooms / broadcasting
- 🔢📩 Automatic serialization / deserialization of data
- 🎥🏷 Attach metadata to binary data and media streams
- ✂️⏳ Automatic chunking and throttling of large data
- ⏱🤞 Progress events and promises for data transfers
- 🔐📝 Session data encryption
- 🏭⚡ Runs server-side
- ⚛️🪝 React hooks

**WASM-First Game Engine:**
- 🎯 **Complete Core Loop** - 8 phases: Explore → Fight → Choose → PowerUp → Risk → Escalate → CashOut → Reset
- 🧠 **Deterministic WASM Logic** - All game logic in C++ WebAssembly for perfect synchronization
- ⚔️ **Advanced Combat System** - Melee attacks, blocking, dodging with precise hitboxes
- 🐺 **Sophisticated AI** - Pack behaviors, adaptive difficulty, environmental awareness
- 🎲 **Choice System** - 18+ choices with pools, exclusions, pity timers, and rarity tiers
- 💰 **Dual Currency Economy** - Gold and Essence with shop, forge, and healing systems
- 🎮 **Animation Framework** - 7+ character states with smooth transitions and particle effects
- 🌀 **Rollback Netcode** - Frame-perfect synchronization for competitive multiplayer
- 🏠 **Lobby & Matchmaking** - Complete room management with skill-based matching
- 📊 **Performance Optimized** - <1ms frame times, 60+ export functions, memory efficient

You can see what people are building with Trystero [here](https://github.com/jeremyckahn/awesome-trystero).

---

## Contents

- [WASM-First Architecture](#wasm-first-architecture)
- [Core Loop Implementation](#core-loop-implementation)
- [Get Started](#get-started)
- [WASM API Reference](#wasm-api-reference)
- **Game Development Framework:**
  - [Player Animation System](#player-animation-system) 🎮
  - [Wolf AI System](#wolf-ai-system) 🐺
  - [Combat System](#combat-system) ⚔️
  - [Rollback Netcode](#rollback-netcode) 🌀
  - [Lobby & Matchmaking](#lobby--matchmaking) 🏠
  - [Game Renderer](#game-renderer) 🎨
- [Building & Testing](#building--testing)
- [Advanced Networking](#advanced-networking)
  - [Binary metadata](#binary-metadata)
  - [Action promises](#action-promises)
  - [Progress updates](#progress-updates)
  - [Encryption](#encryption)
  - [React hooks](#react-hooks)
  - [Connection issues](#connection-issues)
  - [Running server-side (Node, Deno, Bun)](#running-server-side-node-deno-bun)
  - [Supabase setup](#supabase-setup)
  - [Firebase setup](#firebase-setup)
- [API Reference](#api-reference)
- [Strategy Comparison](#strategy-comparison)

---

## WASM-First Architecture

Trystero implements a **WebAssembly-first multiplayer game architecture** where all game logic resides in WASM (C++) modules, while JavaScript handles only rendering, input capture, and networking.

### 🏗️ Core Design Philosophy
- **WASM-First**: All game logic, state management, and calculations in WebAssembly
- **JavaScript as UI Layer**: JS handles only rendering, input forwarding, and network communication
- **Deterministic Execution**: Identical inputs produce identical outputs across all clients
- **Performance Optimized**: Native-speed game logic with minimal JS overhead

### 🔑 Golden Rules
1. **Keep ALL game logic in WASM** - No gameplay decisions in JavaScript
2. **UI reads state snapshots** - JS only visualizes WASM-exported data
3. **Inputs flow through WASM** - All player actions processed by WASM first
4. **Deterministic by design** - Same seed + inputs = same outcome everywhere

### 🎯 JavaScript Integration Contract

```javascript
// Main game loop (60 FPS)
function gameLoop(deltaTime) {
    // 1. Forward inputs to WASM
    wasmModule.update(inputX, inputY, isRolling, deltaTime);
    
    // 2. Read state for rendering
    const playerX = wasmModule.get_x();
    const playerY = wasmModule.get_y();
    const stamina = wasmModule.get_stamina();
    
    // 3. Update UI/HUD
    renderPlayer(playerX, playerY);
    updateStaminaBar(stamina);
    
    requestAnimationFrame(gameLoop);
}
```

### ⚠️ JavaScript Restrictions
- **NO gameplay logic** - All decisions in WASM
- **NO Math.random()** for gameplay - Use WASM RNG only
- **NO state mutations** - JS is read-only observer
- **NO timing-based gameplay** - Use deterministic WASM timers

## Core Loop Implementation

Complete implementation of the 8-phase core game loop: **Explore → Fight → Choose → PowerUp → Risk → Escalate → CashOut → Reset**

### ✅ Phase System (8 phases)
1. **Explore** - Room navigation with deterministic hazards
2. **Fight** - Combat with wolves, stamina management
3. **Choose** - Three-option selection (Safe/Spicy/Weird)
4. **PowerUp** - Apply choice effects to player stats
5. **Risk** - Push-your-luck mechanics with curses
6. **Escalate** - Increasing difficulty with minibosses
7. **CashOut** - Shop system with dual currency
8. **Reset** - Clean restart with early room adjustments

### ✅ Choice System
- **Choice Pools**: 18 predefined choices with tags
- **Exclusion System**: Prevents conflicting elemental tags
- **Pity Timer**: Guarantees rare choice after 3 rounds without one
- **Super Pity**: Guarantees legendary after 30 choices
- **Three Archetypes**:
  - Safe: Passive/Defensive choices
  - Spicy: Active/Offensive choices
  - Weird: Economy/Utility choices

### ✅ Risk Phase Features
- **Curse System**: 5 curse types (Weakness, Fragility, Exhaustion, Slowness, Blindness)
- **Elite Encounters**: Special enemy spawns with increased rewards
- **Timed Events**: Complete objectives within time limits
- **Risk Multiplier**: Increases rewards but also danger
- **Escape Mechanism**: Spend stamina to exit risk phase
- **Probability Curves**: Risk increases scale with progression

### ✅ Escalate Phase Features
- **Difficulty Scaling**: Enemy density multiplier
- **Modifier System**: 5 enemy modifiers (Armored, Swift, Regenerating, Explosive, Venomous)
- **Miniboss System**: Special enemies with high health and modifiers
- **Mechanical Complexity**: New challenges beyond stat inflation
- **Data-Driven Design**: Tag-based systems for flexibility
- **Player Adaptation**: Forces strategy changes through modifiers

### ✅ CashOut Phase Features
- **Shop System**: 5 item types (Weapon, Armor, Consumable, Blessing, Mystery)
- **Forge Mechanics**: 4 upgrade types (Sharpen, Reinforce, Enchant, Reroll)
- **Healing Options**: Full heal with curse removal
- **Dual Currency**:
  - 🔶 Gold: Primary currency from enemies
  - 🔷 Essence: Premium currency from challenges
- **Transaction Validation**: All purchases verified in WASM
- **Shop Reroll**: Refresh shop inventory for gold

---

## How it works

👉 **If you just want to try out Trystero, you can skip this explainer and
[jump into using it](#get-started).**

To establish a direct peer-to-peer connection with WebRTC, a signalling channel
is needed to exchange peer information
([SDP](https://en.wikipedia.org/wiki/Session_Description_Protocol)). Typically
this involves running your own matchmaking server but Trystero abstracts this
away for you and offers multiple "serverless" strategies for connecting peers
(currently BitTorrent, Nostr, MQTT, Supabase, Firebase, and IPFS).

The important point to remember is this:

> 🔒
>
> Beyond peer discovery, your app's data never touches the strategy medium and
> is sent directly peer-to-peer and end-to-end encrypted between users.
>
> 👆

You can [compare strategies here](#strategy-comparison).

## WASM API Reference

### 📦 Core Simulation Functions

| Function | Description | Parameters | Returns |
|----------|-------------|------------|----------|
| `start()` | Initializes/resets runtime state | None | `void` |
| `update(dirX, dirY, isRolling, dtSeconds)` | Main game tick (deterministic) | `dirX`: -1 to 1<br>`dirY`: -1 to 1<br>`isRolling`: 0 or 1<br>`dtSeconds`: delta time | `void` |
| `get_x()` | Get player X position | None | `float` (0..1) |
| `get_y()` | Get player Y position | None | `float` (0..1) |
| `get_stamina()` | Get current stamina | None | `float` (0..1) |
| `on_attack()` | Execute attack action | None | `1` if successful, `0` if failed |
| `on_roll_start()` | Start dodge roll | None | `1` if successful, `0` if failed |
| `set_blocking(on, faceX, faceY, nowSeconds)` | Toggle/update block state | `on`: 0 or 1<br>`faceX`: direction<br>`faceY`: direction<br>`nowSeconds`: timestamp | `1` if active, `0` if not |
| `get_block_state()` | Query blocking status | None | `1` if blocking, `0` otherwise |
| `handle_incoming_attack(ax, ay, dirX, dirY, nowSeconds)` | Process incoming attack | Attack parameters | `-1`: ignore<br>`0`: hit<br>`1`: block<br>`2`: perfect parry |

### 🔄 Game Loop & State Management

| Function | Description | Parameters | Returns |
|----------|-------------|------------|----------|
| `init_run(seed, start_weapon)` | Initialize new run | `seed`: RNG seed<br>`start_weapon`: weapon ID | `void` |
| `reset_run(new_seed)` | Instant restart with new seed | `new_seed`: RNG seed | `void` |
| `get_phase()` | Get current game phase | None | Phase enum (see below) |
| `get_choice_count()` | Number of available choices | None | `int` |
| `get_choice_id(i)` | Get choice ID at index | `i`: index | `int` |
| `get_choice_type(i)` | Get choice type at index | `i`: index | `int` |
| `get_choice_rarity(i)` | Get choice rarity at index | `i`: index | `int` |
| `get_choice_tags(i)` | Get choice tags at index | `i`: index | `int` |
| `commit_choice(choice_id)` | Apply selected choice | `choice_id`: selected ID | `void` |

### 📊 Game Phases
```cpp
enum Phase {
    Explore  = 0,  // Exploration phase
    Fight    = 1,  // Combat encounter
    Choose   = 2,  // Choice/reward selection
    PowerUp  = 3,  // Power-up application
    Risk     = 4,  // Risk/reward decision
    Escalate = 5,  // Difficulty escalation
    CashOut  = 6,  // Shop/exchange phase
    Reset    = 7   // Run reset/restart
}
```

### 🎲 Risk Phase Functions
| Function | Description | Parameters | Returns |
|----------|-------------|------------|----------|
| `get_curse_count()` | Active curses | None | `int` |
| `get_curse_type(index)` | Curse type | `index`: curse index | `int` |
| `get_curse_intensity(index)` | Curse strength | `index`: curse index | `int` |
| `get_risk_multiplier()` | Current risk/reward multiplier | None | `float` |
| `get_elite_active()` | Elite enemy flag | None | `int` |
| `get_timed_challenge_progress()` | Challenge progress | None | `int` |
| `get_timed_challenge_target()` | Challenge goal | None | `int` |
| `get_timed_challenge_remaining()` | Time left | None | `int` |
| `escape_risk()` | Exit risk phase | None | `void` |
| `trigger_risk_event()` | Force risk event | None | `void` |

### 📈 Escalate Phase Functions
| Function | Description | Parameters | Returns |
|----------|-------------|------------|----------|
| `get_escalation_level()` | Difficulty level (0-1) | None | `float` |
| `get_spawn_rate_modifier()` | Enemy spawn multiplier | None | `float` |
| `get_enemy_speed_modifier()` | Enemy speed multiplier | None | `float` |
| `get_enemy_damage_modifier()` | Enemy damage multiplier | None | `float` |
| `get_miniboss_active()` | Miniboss presence | None | `int` |
| `get_miniboss_x/y()` | Miniboss position | None | `float` |
| `get_miniboss_health()` | Miniboss health percentage | None | `float` |
| `damage_miniboss(amount)` | Damage miniboss | `amount`: damage | `void` |
| `trigger_escalation_event()` | Force escalation | None | `void` |

### 💰 CashOut Phase Functions
| Function | Description | Parameters | Returns |
|----------|-------------|------------|----------|
| `get_gold()` | Gold currency amount | None | `int` |
| `get_essence()` | Essence currency amount | None | `int` |
| `get_shop_item_count()` | Available items | None | `int` |
| `get_shop_item_type(index)` | Item type | `index`: item index | `int` |
| `get_shop_item_cost_gold(index)` | Gold price | `index`: item index | `int` |
| `get_shop_item_cost_essence(index)` | Essence price | `index`: item index | `int` |
| `buy_shop_item(index)` | Purchase item | `index`: item index | `int` (success) |
| `buy_heal()` | Purchase full heal | None | `int` (success) |
| `reroll_shop_items()` | Refresh shop | None | `int` (success) |
| `use_forge_option(index)` | Use forge upgrade | `index`: forge option | `int` (success) |
| `exit_cashout()` | Leave shop | None | `void` |

### 🐺 Enemy & AI Functions
| Function | Description | Parameters | Returns |
|----------|-------------|------------|----------|
| `spawn_wolf_pack()` | Spawn wolf pack | None | `void` |
| `get_wolf_count()` | Number of wolves | None | `int` |
| `get_wolf_x(index)` | Wolf X position | `index`: wolf index | `float` |
| `get_wolf_y(index)` | Wolf Y position | `index`: wolf index | `float` |
| `get_wolf_health(index)` | Wolf health | `index`: wolf index | `float` |
| `get_wolf_state(index)` | Wolf AI state | `index`: wolf index | `int` |
| `damage_wolf(index, amount)` | Damage wolf | `index`: wolf index<br>`amount`: damage | `void` |

### 🎯 Choice System Integration
```javascript
// Monitor phase changes
if (wasmModule.get_phase() === 2) { // Choose phase
    const choiceCount = wasmModule.get_choice_count();
    const choices = [];
    
    for (let i = 0; i < choiceCount; i++) {
        choices.push({
            id: wasmModule.get_choice_id(i),
            type: wasmModule.get_choice_type(i),
            rarity: wasmModule.get_choice_rarity(i),
            tags: wasmModule.get_choice_tags(i)
        });
    }
    
    showChoiceOverlay(choices);
}

// Handle choice selection
function onChoiceSelected(choiceId) {
    wasmModule.commit_choice(choiceId);
    hideChoiceOverlay();
}
```

### 🎮 Game Restart
```javascript
function restartGame() {
    const newSeed = generateSeed(); // Deterministic seed generation
    wasmModule.reset_run(newSeed);
    // UI will update automatically on next frame
}
```

## Get started

You can install with npm (`npm i trystero`) and import like so:

```js
import {joinRoom} from 'trystero'
```

Or maybe you prefer a simple script tag? You can just import Trystero from a CDN
or download and locally host a JS bundle from the
[latest release](https://github.com/dmotz/trystero/releases/latest):

```html
<script type="module">
  import {joinRoom} from 'https://esm.run/trystero'
</script>
```

By default, the [Nostr strategy](#strategy-comparison) is used. To use a
different one, just use a deep import like this:

```js
import {joinRoom} from 'trystero/mqtt' // (trystero-mqtt.min.js with a local file)
// or
import {joinRoom} from 'trystero/torrent' // (trystero-torrent.min.js)
// or
import {joinRoom} from 'trystero/supabase' // (trystero-supabase.min.js)
// or
import {joinRoom} from 'trystero/firebase' // (trystero-firebase.min.js)
// or
import {joinRoom} from 'trystero/ipfs' // (trystero-ipfs.min.js)
```

For game development features, import the specialized modules:

```js
// Animation system
import AnimatedPlayer from 'trystero/dist/player-animator.js'

// Wolf AI
import WolfCharacter from 'trystero/dist/wolf-character.js'
import WolfAI from 'trystero/dist/wolf-ai-enhanced.js'

// Rollback netcode
import {RollbackNetcode} from 'trystero/dist/rollback-netcode.js'
import {DeterministicGame} from 'trystero/dist/deterministic-game.js'

// Lobby system
import LobbySystem from 'trystero/dist/enhanced-lobby-ui.js'
import RoomManager from 'trystero/dist/room-manager.js'

// Game renderer
import GameRenderer from 'trystero/dist/game-renderer.js'
import ParticleSystem from 'trystero/dist/particle-system.js'
import CameraEffects from 'trystero/dist/camera-effects.js'
```

Next, join the user to a room with an ID:

```js
const config = {appId: 'san_narciso_3d'}
const room = joinRoom(config, 'yoyodyne')
```

The first argument is a configuration object that requires an `appId`. This
should be a completely unique identifier for your app¹. The second argument
is the room ID.

> Why rooms? Browsers can only handle a limited amount of WebRTC connections at
> a time so it's recommended to design your app such that users are divided into
> groups (or rooms, or namespaces, or channels... whatever you'd like to call
> them).

¹ When using Firebase, `appId` should be your `databaseURL` and when using
Supabase, it should be your project URL.

## Listen for events

Listen for peers joining the room:

```js
room.onPeerJoin(peerId => console.log(`${peerId} joined`))
```

Listen for peers leaving the room:

```js
room.onPeerLeave(peerId => console.log(`${peerId} left`))
```

Listen for peers sending their audio/video streams:

```js
room.onPeerStream(
  (stream, peerId) => (peerElements[peerId].video.srcObject = stream)
)
```

To unsubscribe from events, leave the room:

```js
room.leave()
```

You can access the local user's peer ID by importing `selfId` like so:

```js
import {selfId} from 'trystero'

console.log(`my peer ID is ${selfId}`)
```

## Broadcast events

Send peers your video stream:

```js
const stream = await navigator.mediaDevices.getUserMedia({
  audio: true,
  video: true
})
room.addStream(stream)
```

Send and subscribe to custom P2P actions:

```js
const [sendDrink, getDrink] = room.makeAction('drink')

// buy drink for a friend
sendDrink({drink: 'negroni', withIce: true}, friendId)

// buy round for the house (second argument omitted)
sendDrink({drink: 'mezcal', withIce: false})

// listen for drinks sent to you
getDrink((data, peerId) =>
  console.log(
    `got a ${data.drink} with${data.withIce ? '' : 'out'} ice from ${peerId}`
  )
)
```

You can also use actions to send binary data, like images:

```js
const [sendPic, getPic] = room.makeAction('pic')

// blobs are automatically handled, as are any form of TypedArray
canvas.toBlob(blob => sendPic(blob))

// binary data is received as raw ArrayBuffers so your handling code should
// interpret it in a way that makes sense
getPic(
  (data, peerId) => (imgs[peerId].src = URL.createObjectURL(new Blob([data])))
)
```

Let's say we want users to be able to name themselves:

```js
const idsToNames = {}
const [sendName, getName] = room.makeAction('name')

// tell other peers currently in the room our name
sendName('Oedipa')

// tell newcomers
room.onPeerJoin(peerId => sendName('Oedipa', peerId))

// listen for peers naming themselves
getName((name, peerId) => (idsToNames[peerId] = name))

room.onPeerLeave(peerId =>
  console.log(`${idsToNames[peerId] || 'a weird stranger'} left`)
)
```

> Actions are smart and handle serialization and chunking for you behind the
> scenes. This means you can send very large files and whatever data you send
> will be received on the other side as the same type (a number as a number,
> a string as a string, an object as an object, binary as binary, etc.).

## Audio and video

Here's a simple example of how you could create an audio chatroom:

```js
// this object can store audio instances for later
const peerAudios = {}

// get a local audio stream from the microphone
const selfStream = await navigator.mediaDevices.getUserMedia({
  audio: true,
  video: false
})

// send stream to peers currently in the room
room.addStream(selfStream)

// send stream to peers who join later
room.onPeerJoin(peerId => room.addStream(selfStream, peerId))

// handle streams from other peers
room.onPeerStream((stream, peerId) => {
  // create an audio instance and set the incoming stream
  const audio = new Audio()
  audio.srcObject = stream
  audio.autoplay = true

  // add the audio to peerAudios object if you want to address it for something
  // later (volume, etc.)
  peerAudios[peerId] = audio
})
```

Doing the same with video is similar, just be sure to add incoming streams to
video elements in the DOM:

```js
const peerVideos = {}
const videoContainer = document.getElementById('videos')

room.onPeerStream((stream, peerId) => {
  let video = peerVideos[peerId]

  // if this peer hasn't sent a stream before, create a video element
  if (!video) {
    video = document.createElement('video')
    video.autoplay = true

    // add video element to the DOM
    videoContainer.appendChild(video)
  }

  video.srcObject = stream
  peerVideos[peerId] = video
})
```

## Player Animation System

The included player animation system provides a complete character controller with smooth animations and combat mechanics, perfect for multiplayer games.

### Features

- 🎮 **7 Animation States**: Idle, Running, Attack, Block, Roll, Hurt, Death
- ⚔️ **Combat System**: Melee attacks with hitboxes, blocking with damage reduction
- 🌀 **Evasion Mechanics**: Roll/dodge with invulnerability frames
- ✨ **Visual Effects**: Particle systems for all actions
- 🎯 **Input Management**: Keyboard controls with customizable bindings
- 📊 **State Machine**: Smooth transitions between animations

### Quick Start

```javascript
import AnimatedPlayer from './dist/player-animator.js'

// Create an animated player
const player = new AnimatedPlayer(x, y, {
  health: 100,
  stamina: 100,
  speed: 250,
  attackDamage: 20
})

// In your game loop
function update(deltaTime) {
  const input = AnimatedPlayer.createInputFromKeys(keys)
  player.update(deltaTime, input)
}

function render(ctx) {
  player.render(ctx)
}
```

### Controls

| Action | Primary | Alternative |
|--------|---------|-------------|
| Move | WASD | Arrow Keys |
| Attack | Space | J |
| Block | Shift (hold) | K |
| Roll | Ctrl | L |

## Building & Testing

### 🛠️ Prerequisites
- [Emscripten SDK](https://emscripten.org/docs/getting_started/downloads.html)
- C++17 compatible compiler
- Node.js 16+ (for build tools)

### 📦 Build Commands

#### Install Dependencies
```bash
npm install
```

#### Build WASM Module (Core Game Logic)
```bash
# Initialize Emscripten environment
source ./emsdk/emsdk_env.sh  # Linux/macOS
# or
. .\emsdk\emsdk_env.ps1     # Windows PowerShell

# Build optimized WASM module
npm run wasm:build
```

#### Build JavaScript Modules
```bash
# Build core Trystero library
npm run build

# Build animation system
npm run build:animations

# Build wolf AI system  
npm run build:wolf

# Build everything (library + game modules)
npm run build:all

# Build for production with docs
npm run build:docs
```

#### Build Flags Explained
- `-O3`: Maximum optimization level
- `-s STANDALONE_WASM=1`: Generate standalone WASM without JS glue
- `-s WASM_BIGINT=1`: Enable BigInt support for 64-bit integers
- `-s EXPORT_ALL=0`: Export only marked functions (reduces size)
- `-s ALLOW_MEMORY_GROWTH=1`: Dynamic memory allocation support

### 🧪 Testing

#### Run All Tests
```bash
# Run all tests
npm test

# Run unit tests
npm run test:unit

# Run with coverage
npm run test:coverage

# Test network connectivity
npm run test-ice
npm run test-relays
```

#### Core Loop Testing
```bash
# Golden test - deterministic gameplay verification
npm run test:golden

<<<<<<< HEAD
- 📖 [Full Animation Documentation](GUIDELINES/ANIMATION/PLAYER_ANIMATIONS.md)
- 🎮 [Main Game Demo](index.html)
=======
# Performance test - frame time and memory validation
npm run test:performance

# Phase transition test - complete core loop verification
npm run test:phases
```

#### Test Categories
1. **Golden Test** (`golden-test.spec.js`)
   - 60-second deterministic gameplay
   - Verifies identical output with same seed
   - Tests different seeds produce different results

2. **Pity Timer Test** (`golden-test.spec.js`)
   - Forces bad choice streaks
   - Verifies guaranteed rare after threshold
   - Tests super pity for legendary choices

3. **Performance Test** (`performance.spec.js`)
   - Frame time under 20ms average
   - GC frequency under 1/second
   - Memory growth under 10MB
   - WASM memory under 32MB

4. **Phase Transition Test** (`phase-transitions.spec.js`)
   - Complete core loop verification
   - Risk phase mechanics
   - Escalate phase mechanics
   - CashOut phase mechanics

### 🚀 Performance Characteristics
- **Deterministic**: Same seed + inputs = same output
- **Memory Efficient**: Flat data structures, no allocations
- **Fast Updates**: < 1ms per frame typical
- **Small Binary**: ~43KB WASM module
- **No GC Pressure**: All state in WASM linear memory

### Documentation & Demos

- 📖 [WASM-First Architecture Guide](GUIDELINES/AGENTS.MD)
- 🎯 [Core Loop Implementation](GUIDELINES/GAME/IMPLEMENTATION_SUMMARY.md)
- 🎮 [Animation System Demo](docs/animations-showcase.html) - Complete core loop showcase
- 🐺 [Wolf AI Demo](docs/wolf-animation-demo.html) - Advanced pack behaviors
- 🏠 [Lobby System Demo](demo/enhanced-lobby-demo.html) - Multiplayer matchmaking
- ⚔️ [Complete Game Demo](demo/complete-game.html) - Full multiplayer survival game
>>>>>>> 5ef54e72
- 🔧 [Build Instructions](GUIDELINES/UTILS/BUILD_INSTRUCTIONS.md)

## Wolf AI System

The advanced Wolf AI system creates challenging and dynamic enemy encounters with sophisticated pack behaviors and adaptive difficulty.

### Features

- 🧠 **Pack Intelligence**: Coordinated hunting strategies with role-based behaviors
- 📈 **Adaptive Difficulty**: AI that learns and adapts to player skill level
- 🌲 **Environmental Awareness**: Tactical use of terrain for strategic advantage
- 💭 **Memory System**: Remembers and learns from player patterns
- 🎭 **Emotional States**: Dynamic mood-based behaviors (aggressive, cautious, desperate)

### Quick Example

```javascript
import WolfCharacter from './dist/wolf-character.js'

// Create a wolf pack
const alphawolf = new WolfCharacter(400, 300, {
  role: 'Alpha',
  intelligence: 0.9,
  aggression: 0.8
})

// The wolf AI automatically:
// - Coordinates with pack members
// - Adapts to player skill
// - Uses terrain strategically
// - Learns from encounters
```

### Documentation

- 📖 [Wolf AI Documentation](GUIDELINES/AI/WOLF_AI.md)
<<<<<<< HEAD
- 🐺 [AI System Overview](GUIDELINES/AI/ENEMY_AI.md)
- 🎮 [Main Game with Wolf AI](index.html)
=======
- 🐺 [Live Wolf Demo](docs/wolf-animation-demo.html) - Pack coordination and adaptive AI
- 🎮 [Wolf Showcase](docs/wolf-showcase.html) - Environmental awareness and learning
>>>>>>> 5ef54e72

## Combat System

A complete combat framework with melee attacks, defensive mechanics, and hitbox detection.

### Features

- ⚔️ **Melee Combat**: Frame-perfect attack animations with hitboxes
- 🛡️ **Defensive Options**: Blocking with damage reduction and rolling with i-frames
- 💥 **Impact Effects**: Particle effects and screen shake on hits
- 🎯 **Precise Hitboxes**: Accurate collision detection for all attacks
- ⚡ **Combo System**: Chain attacks for increased damage

### Combat Mechanics

```javascript
// Player combat actions
player.attack()     // Melee attack with 20 damage
player.block()      // Reduces incoming damage by 50%
player.roll()       // Dodge with invulnerability frames
player.parry()      // Perfect timing reflects damage

// Combat events
player.onHit((damage, attacker) => {
  // Handle damage and effects
})
```

## Rollback Netcode

Professional-grade netcode system for lag-free multiplayer gameplay with frame-perfect synchronization.

### Features

- 🔄 **Rollback & Prediction**: Instant response with retroactive corrections
- 🎯 **Deterministic Simulation**: Consistent game state across all clients
- 📊 **Input Buffering**: Smooth handling of network delays
- ⚡ **Frame Synchronization**: Lock-step simulation at 60 FPS
- 🔧 **Lag Compensation**: Automatic adjustment for network conditions

### Usage

```javascript
import {RollbackNetcode} from './dist/rollback-netcode.js'

const netcode = new RollbackNetcode({
  inputDelay: 2,           // Frames of input delay
  rollbackFrames: 7,       // Maximum rollback window
  syncInterval: 60         // Frames between syncs
})

// Register your game update function
netcode.registerUpdate((inputs, frame) => {
  gameState.update(inputs, frame)
})

// Start the synchronized game loop
netcode.start()
```

### Documentation

<<<<<<< HEAD
- 📖 [Rollback Netcode Implementation](src/netcode/rollback-netcode.js)
- 🎮 [Integration Test](test/integration-test.html)
=======
- 📖 [Rollback Netcode Guide](GUIDELINES/GAME/CORE_LOOP_CHECKLIST.md)
- 🎮 [Rollback Demo](demo/rollback-demo.html) - Frame-perfect synchronization
>>>>>>> 5ef54e72

## Lobby & Matchmaking

Complete multiplayer lobby system with room management, matchmaking, and social features.

### Features

- 🏠 **Room Management**: Create, join, and manage game rooms
- 🎯 **Smart Matchmaking**: Skill-based player matching with ELO ratings
- 💬 **Real-time Chat**: In-lobby and in-game communication
- 👁️ **Spectator Mode**: Watch ongoing matches
- 📊 **Analytics Dashboard**: Track player metrics and room statistics
- 🏆 **Tournament Support**: Bracket generation and management

### Quick Start

```javascript
import LobbySystem from './dist/enhanced-lobby-ui.js'

const lobby = new LobbySystem({
  maxPlayers: 4,
  gameMode: 'deathmatch',
  skillMatching: true
})

// Create or join rooms
lobby.createRoom('My Game Room')
lobby.quickMatch() // Auto-join based on skill

// Room events
lobby.onPlayerJoin(player => {
  console.log(`${player.name} joined the room`)
})
```

### Documentation

- 📖 [Lobby System Documentation](GUIDELINES/GAME/LOBBY_SYSTEM.md)
- 🏠 [Room System Guide](GUIDELINES/GAME/ROOM_SYSTEM.md)
<<<<<<< HEAD
- 🎮 [Main Game with Lobby](index.html)
=======
- 🎮 [Lobby Demo](demo/enhanced-lobby-demo.html) - Skill-based matchmaking and chat
>>>>>>> 5ef54e72

## Game Renderer

High-performance rendering system with advanced visual effects and optimizations.

### Features

- 🎨 **Layer Management**: Multiple rendering layers with z-ordering
- 🌟 **Particle Systems**: GPU-accelerated particle effects
- 📷 **Camera Controls**: Smooth following, shake, and zoom effects
- 💡 **Lighting System**: Dynamic lighting with shadows
- 🎭 **Post-processing**: Bloom, blur, and color grading effects
- ⚡ **Performance**: Automatic batching and culling optimizations

### Usage

```javascript
import GameRenderer from './dist/game-renderer.js'

const renderer = new GameRenderer(canvas, {
  layers: ['background', 'game', 'effects', 'ui'],
  antialiasing: true,
  particleLimit: 1000
})

// Add visual effects
renderer.addParticleEffect('explosion', x, y)
renderer.shakeCamera(intensity, duration)
renderer.addLighting('point', {x, y, radius, color})
```

## Building a Complete WASM-First Game

Here's an example of how to combine all the game development features with WASM-first architecture to create a complete multiplayer game:

```javascript
import {joinRoom} from 'trystero'
import AnimatedPlayer from 'trystero/dist/player-animator.js'
import WolfCharacter from 'trystero/dist/wolf-character.js'
import {RollbackNetcode} from 'trystero/dist/rollback-netcode.js'
import LobbySystem from 'trystero/dist/enhanced-lobby-ui.js'
import GameRenderer from 'trystero/dist/game-renderer.js'

// 1. Set up the lobby
const lobby = new LobbySystem({
  maxPlayers: 4,
  gameMode: 'survival',
  skillMatching: true
})

// 2. When game starts, initialize networking and WASM
lobby.onGameStart(roomId => {
  const room = joinRoom({appId: 'my-game'}, roomId)
  
  // 3. Load WASM module (core game logic)
  const wasmModule = await WebAssembly.instantiateStreaming(
    fetch('./game.wasm')
  )
  
  // 4. Initialize WASM game state
  wasmModule.instance.exports.init_run(Date.now(), 1) // seed, start_weapon
  
  // 5. Set up rollback netcode
  const netcode = new RollbackNetcode({
    room,
    inputDelay: 2,
    rollbackFrames: 7
  })
  
  // 6. Initialize game renderer
  const renderer = new GameRenderer(canvas, {
    layers: ['background', 'game', 'effects', 'ui']
  })
  
  // 7. Create player character (UI layer only)
  const player = new AnimatedPlayer(100, 100)
  
  // 8. Game loop with WASM-first architecture
  netcode.registerUpdate((inputs, frame) => {
    const deltaTime = 1/60 // Fixed timestep
    
    // Forward inputs to WASM (deterministic game logic)
    const input = inputs[selfId] || {x: 0, y: 0, attack: false, block: false, roll: false}
    wasmModule.instance.exports.update(
      input.x, input.y, input.roll ? 1 : 0, deltaTime
    )
    
    // Read game state from WASM
    const playerX = wasmModule.instance.exports.get_x()
    const playerY = wasmModule.instance.exports.get_y()
    const stamina = wasmModule.instance.exports.get_stamina()
    const phase = wasmModule.instance.exports.get_phase()
    
    // Update UI layer (player animation)
    player.update(deltaTime, {x: playerX, y: playerY, stamina})
    
    // Handle phase transitions
    if (phase === 2) { // Choose phase
      const choiceCount = wasmModule.instance.exports.get_choice_count()
      const choices = []
      for (let i = 0; i < choiceCount; i++) {
        choices.push({
          id: wasmModule.instance.exports.get_choice_id(i),
          type: wasmModule.instance.exports.get_choice_type(i),
          rarity: wasmModule.instance.exports.get_choice_rarity(i)
        })
      }
      showChoiceOverlay(choices)
    }
    
    // Render everything
    renderer.clear()
    renderer.renderLayer('game', () => {
      player.render(renderer.ctx)
      // Render wolves from WASM state
      const wolfCount = wasmModule.instance.exports.get_wolf_count()
      for (let i = 0; i < wolfCount; i++) {
        const wolfX = wasmModule.instance.exports.get_wolf_x(i)
        const wolfY = wasmModule.instance.exports.get_wolf_y(i)
        renderWolf(renderer.ctx, wolfX, wolfY)
      }
    })
  })
  
  // 9. Start the game
  netcode.start()
})

// Handle choice selection (WASM integration)
function onChoiceSelected(choiceId) {
  wasmModule.instance.exports.commit_choice(choiceId)
  hideChoiceOverlay()
}
```

## Advanced

### Binary metadata

Let's say your app supports sending various types of files and you want to
annotate the raw bytes being sent with metadata about how they should be
interpreted. Instead of manually adding metadata bytes to the buffer you can
simply pass a metadata argument in the sender action for your binary payload:

```js
const [sendFile, getFile] = room.makeAction('file')

getFile((data, peerId, metadata) =>
  console.log(
    `got a file (${metadata.name}) from ${peerId} with type ${metadata.type}`,
    data
  )
)

// to send metadata, pass a third argument
// to broadcast to the whole room, set the second peer ID argument to null
sendFile(buffer, null, {name: 'The Courierʼs Tragedy', type: 'application/pdf'})
```

### Action promises

Action sender functions return a promise that resolves when they're done
sending. You can optionally use this to indicate to the user when a large
transfer is done.

```js
await sendFile(amplePayload)
console.log('done sending to all peers')
```

### Progress updates

Action sender functions also take an optional callback function that will be
continuously called as the transmission progresses. This can be used for showing
a progress bar to the sender for large transfers. The callback is called with a
percentage value between 0 and 1 and the receiving peer's ID:

```js
sendFile(
  payload,
  // notice the peer target argument for any action sender can be a single peer
  // ID, an array of IDs, or null (meaning send to all peers in the room)
  [peerIdA, peerIdB, peerIdC],
  // metadata, which can also be null if you're only interested in the
  // progress handler
  {filename: 'paranoids.flac'},
  // assuming each peer has a loading bar added to the DOM, its value is
  // updated here
  (percent, peerId) => (loadingBars[peerId].value = percent)
)
```

Similarly you can listen for progress events as a receiver like this:

```js
const [sendFile, getFile, onFileProgress] = room.makeAction('file')

onFileProgress((percent, peerId, metadata) =>
  console.log(
    `${percent * 100}% done receiving ${metadata.filename} from ${peerId}`
  )
)
```

Notice that any metadata is sent with progress events so you can show the
receiving user that there is a transfer in progress with perhaps the name of the
incoming file.

Since a peer can send multiple transmissions in parallel, you can also use
metadata to differentiate between them, e.g. by sending a unique ID.

### Encryption

Once peers are connected to each other all of their communications are
end-to-end encrypted. During the initial connection / discovery process, peers'
[SDPs](https://en.wikipedia.org/wiki/Session_Description_Protocol) are sent via
the chosen peering strategy medium. By default the SDP is encrypted using a key
derived from your app ID and room ID to prevent plaintext session data from
appearing in logs. This is fine for most use cases, however a relay strategy
operator can reverse engineer the key using the room and app IDs. A more secure
option is to pass a `password` parameter in the app configuration object which
will be used to derive the encryption key:

```js
joinRoom({appId: 'kinneret', password: 'MuchoMaa$'}, 'w_a_s_t_e__v_i_p')
```

This is a shared secret that must be known ahead of time and the password must
match for all peers in the room for them to be able to connect. An example use
case might be a private chat room where users learn the password via external
means.

### React hooks

Trystero functions are idempotent so they already work out of the box as React
hooks.

Here's a simple example component where each peer syncs their favorite
color to everyone else:

```jsx
import {joinRoom} from 'trystero'
import {useState} from 'react'

const trysteroConfig = {appId: 'thurn-und-taxis'}

export default function App({roomId}) {
  const room = joinRoom(trysteroConfig, roomId)
  const [sendColor, getColor] = room.makeAction('color')
  const [myColor, setMyColor] = useState('#c0ffee')
  const [peerColors, setPeerColors] = useState({})

  // whenever new peers join the room, send my color to them:
  room.onPeerJoin(peer => sendColor(myColor, peer))

  // listen for peers sending their colors and update the state accordingly:
  getColor((color, peer) =>
    setPeerColors(peerColors => ({...peerColors, [peer]: color}))
  )

  const updateColor = e => {
    const {value} = e.target

    // when updating my own color, broadcast it to all peers:
    sendColor(value)
    setMyColor(value)
  }

  return (
    <>
      <h1>Trystero + React</h1>

      <h2>My color:</h2>
      <input type="color" value={myColor} onChange={updateColor} />

      <h2>Peer colors:</h2>
      <ul>
        {Object.entries(peerColors).map(([peerId, color]) => (
          <li key={peerId} style={{backgroundColor: color}}>
            {peerId}: {color}
          </li>
        ))}
      </ul>
    </>
  )
}
```

Astute readers may notice the above example is simple and doesn't consider if we
want to change the component's room ID or unmount it. For those scenarios you
can use this simple `useRoom()` hook that unsubscribes from room events
accordingly:

```js
import {joinRoom} from 'trystero'
import {useEffect, useRef} from 'react'

export const useRoom = (roomConfig, roomId) => {
  const roomRef = useRef(joinRoom(roomConfig, roomId))
  const lastRoomIdRef = useRef(roomId)

  useEffect(() => {
    if (roomId !== lastRoomIdRef.current) {
      roomRef.current.leave()
      roomRef.current = joinRoom(roomConfig, roomId)
      lastRoomIdRef.current = roomId
    }

    return () => roomRef.current.leave()
  }, [roomConfig, roomId])

  return roomRef.current
}
```

### Connection issues

WebRTC is powerful but some networks simply don't allow direct P2P connections
using it. If you find that certain user pairings aren't working in Trystero,
you're likely encountering an issue at the network provider level. To solve this
you can configure a TURN server which will act as a proxy layer for peers
that aren't able to connect directly to one another.

1. If you can, confirm that the issue is specific to particular network
   conditions (e.g. user with ISP X cannot connect to a user with ISP Y). If
   other user pairings are working (like those between two browsers on the same
   machine), this likely confirms that Trystero is working correctly.
2. Sign up for a TURN service or host your own. There are various hosted TURN
   services you can find online like [Cloudflare](https://developers.cloudflare.com/calls/turn/)
   (which offers a free tier with 1,000 GB traffic per month) or
   [Open Relay](https://www.metered.ca/stun-turn). You can also host an open
   source TURN server like [coturn](https://github.com/coturn/coturn),
   [Pion TURN](https://github.com/pion/turn),
   [Violet](https://github.com/paullouisageneau/violet), or
   [eturnal](https://github.com/processone/eturnal). Keep in mind data will
   only go through the TURN server for peers that can't directly connect and
   will still be end-to-end encrypted.
3. Once you have a TURN server, configure Trystero with it like this:
   ```js
   const room = joinRoom(
     {
       // ...your app config
       turnConfig: [
         {
           // single string or list of strings of URLs to access TURN server
           urls: ['turn:your-turn-server.ok:1979'],
           username: 'username',
           credential: 'password'
         }
       ]
     },
     'roomId'
   )
   ```

### Running server-side (Node, Deno, Bun)

Trystero works wherever JS runs, including server-side like Node, Deno, or Bun.
Why would you want to run something that helps you avoid servers on a server?
One reason is if you want an always-on peer which can be useful for remembering
the last state of data, broadcasting it to new users. Another reason might be to
run peers that are lighter weight and don't need a full browser running, like an
embedded device or Raspberry Pi.

Running server-side uses the same syntax as in the browser, but you need to
import a polyfill for WebRTC support:

```js
import {joinRoom} from 'trystero'
import {RTCPeerConnection} from 'node-datachannel/polyfill'

const room = joinRoom(
  {appId: 'your-app-id', rtcPolyfill: RTCPeerConnection},
  'your-room-name'
)
```

### Supabase setup

To use the Supabase strategy:

1. Create a [Supabase](https://supabase.com) project or use an existing one
2. On the dashboard, go to Project Settings -> API
3. Copy the Project URL and set that as the `appId` in the Trystero config,
   copy the `anon public` API key and set it as `supabaseKey` in the Trystero
   config

### Firebase setup

If you want to use the Firebase strategy and don't have an existing project:

1. Create a [Firebase](https://firebase.google.com/) project
2. Create a new Realtime Database
3. Copy the `databaseURL` and use it as the `appId` in your Trystero config

<details>
  <summary>
  Optional: configure the database with security rules to limit activity:
  </summary>

```json
{
  "rules": {
    ".read": false,
    ".write": false,
    "__trystero__": {
      ".read": false,
      ".write": false,
      "$room_id": {
        ".read": true,
        ".write": true
      }
    }
  }
}
```

These rules ensure room peer presence is only readable if the room namespace is
known ahead of time.

</details>

## Testing & Development

### Running Tests

```bash
# Run all tests
npm test

# Run unit tests
npm run test:unit

# Run with coverage
npm run test:coverage

# Test network connectivity
npm run test-ice
npm run test-relays

# Test with proxy (for network simulation)
npm run test-proxy
```

### Development Workflow

```bash
# Start development server
npm run dev

# Run specific demos
serve demo/  # Then navigate to specific demo files

# Watch mode for rebuilding
npm run build -- --watch
```

### Performance Testing

The game framework includes built-in performance monitoring:

```javascript
import {PerformanceMonitor} from 'trystero/dist/performance-monitor.js'

const monitor = new PerformanceMonitor()
monitor.startTracking()

// In your game loop
monitor.mark('frame-start')
// ... game logic ...
monitor.mark('frame-end')

// Get metrics
const stats = monitor.getStats()
console.log(`FPS: ${stats.fps}, Frame time: ${stats.frameTime}ms`)
```

## API

### Core API

#### `joinRoom(config, roomId, [onJoinError])`

Adds local user to room whereby other peers in the same namespace will open
communication channels and send events. Calling `joinRoom()` multiple times with
the same namespace will return the same room instance.

- `config` - Configuration object containing the following keys:
  - `appId` - **(required)** A unique string identifying your app. When using
    Supabase, this should be set to your project URL (see
    [Supabase setup instructions](#supabase-setup)). If using
    Firebase, this should be the `databaseURL` from your Firebase config (also
    see `firebaseApp` below for an alternative way of configuring the Firebase
    strategy).

  - `password` - **(optional)** A string to encrypt session descriptions via
    AES-GCM as they are passed through the peering medium. If not set, session
    descriptions will be encrypted with a key derived from the app ID and room
    name. A custom password must match between any peers in the room for them to
    connect. See [encryption](#encryption) for more details.

  - `relayUrls` - **(optional, 🌊 BitTorrent, 🐦 Nostr, 📡 MQTT only)** Custom
    list of URLs for the strategy to use to bootstrap P2P connections. These
    would be BitTorrent trackers, Nostr relays, and MQTT brokers, respectively.
    They must support secure WebSocket connections.

  - `relayRedundancy` - **(optional, 🌊 BitTorrent, 🐦 Nostr, 📡 MQTT only)**
    Integer specifying how many torrent trackers to connect to simultaneously in
    case some fail. Passing a `relayUrls` option will cause this option to be
    ignored as the entire list will be used.

  - `rtcConfig` - **(optional)** Specifies a custom
    [`RTCConfiguration`](https://developer.mozilla.org/en-US/docs/Web/API/RTCConfiguration)
    for all peer connections.

  - `turnConfig` - **(optional)** Specifies a custom list of TURN servers to use
    (see [Connection issues](#connection-issues) section). Each item in the list
    should correspond to an
    [ICE server config object](https://developer.mozilla.org/en-US/docs/Web/API/RTCPeerConnection/RTCPeerConnection#iceservers).
    When passing a TURN config like this, Trystero's default STUN servers will
    also be used. To override this and use both custom STUN and TURN servers,
    instead pass the config via the above `rtcConfig.iceServers` option as a
    list of both STUN/TURN servers — this won't inherit Trystero's defaults.

  - `rtcPolyfill` - **(optional)** Use this to pass a custom
    [`RTCPeerConnection`](https://developer.mozilla.org/en-US/docs/Web/API/RTCPeerConnection/RTCPeerConnection)-compatible
    constructor. This is useful for running outside of a browser, such as in
    Node (still experimental).

  - `supabaseKey` - **(required, ⚡️ Supabase only)** Your Supabase project's
    `anon public` API key.

  - `firebaseApp` - **(optional, 🔥 Firebase only)** You can pass an already
    initialized Firebase app instance instead of an `appId`. Normally Trystero
    will initialize a Firebase app based on the `appId` but this will fail if
    you've already initialized it for use elsewhere.

  - `rootPath` - **(optional, 🔥 Firebase only)** String specifying path where
    Trystero writes its matchmaking data in your database (`'__trystero__'` by
    default). Changing this is useful if you want to run multiple apps using the
    same database and don't want to worry about namespace collisions.

  - `libp2pConfig` - **(optional, 🪐 IPFS only)**
    [`Libp2pOptions`](https://libp2p.github.io/js-libp2p/types/libp2p.index.Libp2pOptions.html)
    where you can specify a list of static peers for bootstrapping.

  - `logger` - **(optional)** A configuration object for the logger.
    - `level` - The log level (e.g., 'info', 'warn', 'error').
    - `prefix` - A string to prepend to all log messages.

- `roomId` - A string to namespace peers and events within a room.

- `onJoinError(details)` - **(optional)** A callback function that will be
  called if the room cannot be joined due to an incorrect password. `details` is
  an object containing `appId`, `roomId`, `peerId`, and `error` describing the
  error.

Returns an object with the following methods:

- ### `leave()`

  Remove local user from room and unsubscribe from room events.

- ### `getPeers()`

  Returns a map of
  [`RTCPeerConnection`](https://developer.mozilla.org/en-US/docs/Web/API/RTCPeerConnection)s
  for the peers present in room (not including the local user). The keys of
  this object are the respective peers' IDs.

- ### `addStream(stream, [targetPeers], [metadata])`

  Broadcasts media stream to other peers.
  - `stream` - A `MediaStream` with audio and/or video to send to peers in the
    room.

  - `targetPeers` - **(optional)** If specified, the stream is sent only to the
    target peer ID (string) or list of peer IDs (array).

  - `metadata` - **(optional)** Additional metadata (any serializable type) to
    be sent with the stream. This is useful when sending multiple streams so
    recipients know which is which (e.g. a webcam versus a screen capture). If
    you want to broadcast a stream to all peers in the room with a metadata
    argument, pass `null` as the second argument.

- ### `removeStream(stream, [targetPeers])`

  Stops sending previously sent media stream to other peers.
  - `stream` - A previously sent `MediaStream` to stop sending.

  - `targetPeers` - **(optional)** If specified, the stream is removed only from
    the target peer ID (string) or list of peer IDs (array).

- ### `addTrack(track, stream, [targetPeers], [metadata])`

  Adds a new media track to a stream.
  - `track` - A `MediaStreamTrack` to add to an existing stream.

  - `stream` - The target `MediaStream` to attach the new track to.

  - `targetPeers` - **(optional)** If specified, the track is sent only to the
    target peer ID (string) or list of peer IDs (array).

  - `metadata` - **(optional)** Additional metadata (any serializable type) to
    be sent with the track. See `metadata` notes for `addStream()` above for
    more details.

- ### `removeTrack(track, [targetPeers])`

  Removes a media track.
  - `track` - The `MediaStreamTrack` to remove.

  - `targetPeers` - **(optional)** If specified, the track is removed only from
    the target peer ID (string) or list of peer IDs (array).

- ### `replaceTrack(oldTrack, newTrack, [targetPeers], [metadata])`

  Replaces a media track with a new one.
  - `oldTrack` - The `MediaStreamTrack` to remove.

  - `newTrack` - A `MediaStreamTrack` to attach.

  - `targetPeers` - **(optional)** If specified, the track is replaced only for
    the target peer ID (string) or list of peer IDs (array).

- ### `onPeerJoin(callback)`

  Registers a callback function that will be called when a peer joins the room.
  If called more than once, only the latest callback registered is ever called.
  - `callback(peerId)` - Function to run whenever a peer joins, called with the
    peer's ID.

  Example:

  ```js
  onPeerJoin(peerId => console.log(`${peerId} joined`))
  ```

- ### `onPeerLeave(callback)`

  Registers a callback function that will be called when a peer leaves the room.
  If called more than once, only the latest callback registered is ever called.
  - `callback(peerId)` - Function to run whenever a peer leaves, called with the
    peer's ID.

  Example:

  ```js
  onPeerLeave(peerId => console.log(`${peerId} left`))
  ```

- ### `onPeerStream(callback)`

  Registers a callback function that will be called when a peer sends a media
  stream. If called more than once, only the latest callback registered is ever
  called.
  - `callback(stream, peerId, metadata)` - Function to run whenever a peer sends
    a media stream, called with the the peer's stream, ID, and optional metadata
    (see `addStream()` above for details).

  Example:

  ```js
  onPeerStream((stream, peerId) =>
    console.log(`got stream from ${peerId}`, stream)
  )
  ```

- ### `onPeerTrack(callback)`

  Registers a callback function that will be called when a peer sends a media
  track. If called more than once, only the latest callback registered is ever
  called.
  - `callback(track, stream, peerId, metadata)` - Function to run whenever a
    peer sends a media track, called with the the peer's track, attached stream,
    ID, and optional metadata (see `addTrack()` above for details).

  Example:

  ```js
  onPeerTrack((track, stream, peerId) =>
    console.log(`got track from ${peerId}`, track)
  )
  ```

- ### `makeAction(actionId)`

  Listen for and send custom data actions.
  - `actionId` - A string to register this action consistently among all peers.

  Returns an array of three functions:
  1. #### Sender
     - Sends data to peers and returns a promise that resolves when all
       target peers are finished receiving data.

     - `(data, [targetPeers], [metadata], [onProgress])`
       - `data` - Any value to send (primitive, object, binary). Serialization
         and chunking is handled automatically. Binary data (e.g. `Blob`,
         `TypedArray`) is received by other peer as an agnostic `ArrayBuffer`.

       - `targetPeers` - **(optional)** Either a peer ID (string), an array of
         peer IDs, or `null` (indicating to send to all peers in the room).

       - `metadata` - **(optional)** If the data is binary, you can send an
         optional metadata object describing it (see
         [Binary metadata](#binary-metadata)).

       - `onProgress` - **(optional)** A callback function that will be called
         as every chunk for every peer is transmitted. The function will be
         called with a value between 0 and 1 and a peer ID. See
         [Progress updates](#progress-updates) for an example.

  2. #### Receiver
     - Registers a callback function that runs when data for this action is
       received from other peers.

     - `(data, peerId, metadata)`
       - `data` - The value transmitted by the sending peer. Deserialization is
         handled automatically, i.e. a number will be received as a number, an
         object as an object, etc.

       - `peerId` - The ID string of the sending peer.

       - `metadata` - **(optional)** Optional metadata object supplied by the
         sender if `data` is binary, e.g. a filename.

  3. #### Progress handler
     - Registers a callback function that runs when partial data is received
       from peers. You can use this for tracking large binary transfers. See
       [Progress updates](#progress-updates) for an example.

     - `(percent, peerId, metadata)`
       - `percent` - A number between 0 and 1 indicating the percentage complete
         of the transfer.

       - `peerId` - The ID string of the sending peer.

       - `metadata` - **(optional)** Optional metadata object supplied by the
         sender.

  Example:

  ```js
  const [sendCursor, getCursor] = room.makeAction('cursormove')

  window.addEventListener('mousemove', e => sendCursor([e.clientX, e.clientY]))

  getCursor(([x, y], peerId) => {
    const peerCursor = cursorMap[peerId]
    peerCursor.style.left = x + 'px'
    peerCursor.style.top = y + 'px'
  })
  ```

- ### `ping(peerId)`

  Takes a peer ID and returns a promise that resolves to the milliseconds the
  round-trip to that peer took. Use this for measuring latency.
  - `peerId` - Peer ID string of the target peer.

  Example:

  ```js
  // log round-trip time every 2 seconds
  room.onPeerJoin(peerId =>
    setInterval(
      async () => console.log(`took ${await room.ping(peerId)}ms`),
      2000
    )
  )
  ```

### `selfId`

A unique ID string other peers will know the local user as globally across
rooms.

### `getRelaySockets()`

**(🌊 BitTorrent, 🐦 Nostr, 📡 MQTT only)** Returns an object of relay URL keys
mapped to their WebSocket connections. This can be useful for determining the
state of the user's connection to the relays and handling any connection
failures.

Example:

```js
console.log(trystero.getRelaySockets())
// => Object {
//  "wss://tracker.webtorrent.dev": WebSocket,
//  "wss://tracker.openwebtorrent.com": WebSocket
//  }
```

### `getOccupants(config, roomId)`

**(🔥 Firebase only)** Returns a promise that resolves to a list of user IDs
present in the given namespace. This is useful for checking how many users are
in a room without joining it.

- `config` - A configuration object
- `roomId` - A namespace string that you'd pass to `joinRoom()`.

Example:

```js
console.log((await trystero.getOccupants(config, 'the_scope')).length)
// => 3
```

### Game Development API

#### AnimatedPlayer Class

The main player character class with built-in animation states and combat mechanics.

**Constructor:**
```js
new AnimatedPlayer(x, y, options)
```

**Options:**
- `health` - Initial health (default: 100)
- `stamina` - Initial stamina (default: 100)  
- `speed` - Movement speed in pixels/second (default: 250)
- `attackDamage` - Base attack damage (default: 20)

**Methods:**
- `update(deltaTime, input)` - Update player state
- `render(ctx)` - Render player to canvas
- `attack()` - Perform melee attack
- `block()` - Enter blocking stance
- `roll()` - Perform dodge roll
- `takeDamage(amount, source)` - Apply damage

#### WolfCharacter Class

AI-controlled wolf enemy with pack behaviors.

**Constructor:**
```js
new WolfCharacter(x, y, options)
```

**Options:**
- `role` - Pack role: 'Alpha', 'Beta', 'Scout', 'Hunter' (default: 'Hunter')
- `intelligence` - AI intelligence 0-1 (default: 0.5)
- `aggression` - Aggression level 0-1 (default: 0.5)
- `pack` - Reference to wolf pack array

**Methods:**
- `update(deltaTime, player, obstacles)` - Update AI behavior
- `render(ctx)` - Render wolf
- `setMood(mood)` - Set emotional state
- `communicateWithPack(message)` - Send pack message

#### RollbackNetcode Class

Manages rollback netcode for synchronized gameplay.

**Constructor:**
```js
new RollbackNetcode(options)
```

**Options:**
- `room` - Trystero room instance
- `inputDelay` - Input delay in frames (default: 2)
- `rollbackFrames` - Max rollback window (default: 7)
- `syncInterval` - Frames between state syncs (default: 60)

**Methods:**
- `registerUpdate(callback)` - Register game update function
- `start()` - Start synchronized game loop
- `stop()` - Stop game loop
- `getLatency()` - Get current network latency
- `getDesync()` - Get desync amount in frames

#### LobbySystem Class

Complete lobby and matchmaking system.

**Constructor:**
```js
new LobbySystem(options)
```

**Options:**
- `maxPlayers` - Maximum players per room (default: 4)
- `gameMode` - Game mode string (default: 'default')
- `skillMatching` - Enable skill-based matching (default: false)
- `region` - Preferred region for matching

**Methods:**
- `createRoom(name, settings)` - Create new room
- `joinRoom(roomId)` - Join existing room
- `quickMatch()` - Auto-join based on skill
- `leaveRoom()` - Leave current room
- `setReady(ready)` - Set ready status
- `startGame()` - Start game (host only)
- `sendMessage(text)` - Send chat message

**Events:**
- `onPlayerJoin(callback)` - Player joined room
- `onPlayerLeave(callback)` - Player left room
- `onGameStart(callback)` - Game started
- `onMessage(callback)` - Chat message received

## Strategy comparison

|                   | one-time setup¹ | bundle size² |
| ----------------- | --------------- | ------------ |
| 🐦 **Nostr**      | none            | 8K           |
| 📡 **MQTT**       | none            | 75K          |
| 🌊 **BitTorrent** | none            | 5K           |
| ⚡️ **Supabase**  | ~5 mins         | 28K          |
| 🔥 **Firebase**   | ~5 mins         | 45K          |
| 🪐 **IPFS**       | none            | 119K         |

**¹** All strategies except Supabase and Firebase require zero setup. Supabase
and Firebase are managed strategies which require setting up an account.

**²** Calculated via Terser minification + Brotli compression. Game framework modules add approximately:
- Animation System: ~12K
- Wolf AI: ~18K  
- Rollback Netcode: ~15K
- Lobby System: ~22K
- Game Renderer: ~20K

### How to choose

Trysteroʼs unique advantage is that it requires zero backend setup and uses
decentralized infrastructure in most cases. This allows for frictionless
experimentation and no single point of failure. One potential drawback is that
itʼs difficult to guarantee that the public infrastructure it uses will always
be highly available, even with the redundancy techniques Trystero uses. While
the other strategies are decentralized, the Supabase and Firebase strategies are
a more managed approach with greater control and an SLA, which might be more
appropriate for “production” apps.

Trystero makes it trivial to switch between strategies — just change a single
import line and quickly experiment:

```js
import {joinRoom} from 'trystero/[nostr|mqtt|torrent|supabase|firebase|ipfs]'
```

## WASM-First Game Framework

Trystero has evolved from a networking library into a **complete WASM-first multiplayer game engine** with deterministic gameplay, advanced AI, and professional-grade systems.

### 🎯 Complete Core Loop Implementation
- **8-Phase Game Loop**: Explore → Fight → Choose → PowerUp → Risk → Escalate → CashOut → Reset
- **60+ WASM Export Functions**: Complete API for all game systems
- **Deterministic Execution**: Same seed + inputs = identical results across all clients
- **Choice System**: 18+ choices with pools, exclusions, pity timers, and rarity tiers
- **Dual Currency Economy**: Gold and Essence with shop, forge, and healing systems

### 🧠 Advanced AI & Combat
- **Sophisticated Wolf AI**: Pack behaviors, adaptive difficulty, environmental awareness
- **Combat System**: Melee attacks, blocking, dodging with precise hitboxes
- **Animation Framework**: 7+ character states with smooth transitions
- **Particle Effects**: Dynamic visual effects for all actions

### 🌀 Professional Multiplayer
- **Rollback Netcode**: Frame-perfect synchronization for competitive play
- **Lobby & Matchmaking**: Skill-based player matching with ELO ratings
- **Room Management**: Host-authoritative rooms with migration
- **Real-time Chat**: In-lobby and in-game communication

### 🚀 Production Ready
- **Performance Optimized**: <1ms frame times, ~43KB WASM module
- **Memory Efficient**: Flat data structures, no GC pressure
- **Cross-platform**: Works on Windows, Mac, Linux, mobile browsers
- **Battle-tested**: Extensive testing with golden tests and performance validation
- **MIT Licensed**: Free for commercial and open-source use

### 📚 Resources

<<<<<<< HEAD
**Documentation:**
- [Player Animations Guide](GUIDELINES/ANIMATION/PLAYER_ANIMATIONS.md)
- [Wolf AI Documentation](GUIDELINES/AI/WOLF_AI.md)
- [Lobby System Guide](GUIDELINES/GAME/LOBBY_SYSTEM.md)
- [Build Instructions](GUIDELINES/UTILS/BUILD_INSTRUCTIONS.md)

**Live Demos:**
- [Main Game](index.html) - Complete multiplayer survival game
- [Integration Test](test/integration-test.html) - System functionality tests
- [Getting Started Guide](GUIDELINES/GETTING_STARTED.md) - Step-by-step tutorial

**Example Projects:**
- [DozedEnt Main Game](index.html) - Full multiplayer survival game with WASM core
- [Integration Tests](test/integration-test.html) - Comprehensive system testing
- [Build Examples](GUIDELINES/UTILS/BUILD_INSTRUCTIONS.md) - Build system documentation
=======
**Core Documentation:**
- 📖 [WASM-First Architecture Guide](GUIDELINES/AGENTS.MD) - Complete development guide
- 🎯 [Core Loop Implementation](GUIDELINES/GAME/IMPLEMENTATION_SUMMARY.md) - 8-phase system details
- ✅ [Core Loop Checklist](GUIDELINES/GAME/CORE_LOOP_CHECKLIST.md) - Feature validation guide
- 🛠️ [Build Instructions](GUIDELINES/UTILS/BUILD_INSTRUCTIONS.md) - WASM compilation guide

**AI & Animation:**
- 🐺 [Wolf AI Documentation](GUIDELINES/AI/WOLF_AI.md) - Pack behaviors and adaptation
- 🎮 [Player Animations Guide](GUIDELINES/ANIMATION/PLAYER_ANIMATIONS.md) - Animation system
- 🎭 [Animation System Index](GUIDELINES/ANIMATION/ANIMATION_SYSTEM_INDEX.md) - Architecture overview

**Multiplayer Systems:**
- 🏠 [Lobby System Guide](GUIDELINES/GAME/LOBBY_SYSTEM.md) - Matchmaking and rooms
- 🏠 [Room System Guide](GUIDELINES/GAME/ROOM_SYSTEM.md) - Host-authoritative rooms
- 🚀 [Deploy Guide](GUIDELINES/UTILS/DEPLOY_GITHUB_PAGES.md) - GitHub Pages deployment

**Live Demos:**
- 🎮 [Core Loop Demo](docs/animations-showcase.html) - Complete 8-phase showcase
- 🐺 [Wolf AI Demo](docs/wolf-animation-demo.html) - Advanced pack behaviors
- 🏠 [Lobby Demo](demo/enhanced-lobby-demo.html) - Multiplayer matchmaking
- ⚔️ [Complete Game Demo](demo/complete-game.html) - Full multiplayer survival
- 🌀 [Rollback Demo](demo/rollback-demo.html) - Frame-perfect synchronization

**Example Projects:**
- 🎯 [Survival Game](demo/complete-game.html) - WASM-first multiplayer survival
- 🏟️ [Battle Arena](demo/enhanced-game-demo.html) - PvP combat with rollback
- 🐺 [Wolf Hunt](docs/wolf-showcase.html) - AI pack hunting simulation

---

## 🎯 Key Achievements

Trystero represents a **paradigm shift in web game development**:

- **🧠 WASM-First Architecture**: Complete game logic in WebAssembly for deterministic, high-performance gameplay
- **🎮 Complete Core Loop**: Fully implemented 8-phase game loop with choice systems, risk mechanics, and progression
- **🐺 Advanced AI**: Sophisticated pack behaviors with learning, adaptation, and environmental awareness
- **🌀 Professional Netcode**: Frame-perfect rollback synchronization for competitive multiplayer
- **📊 Production Ready**: Battle-tested with comprehensive testing, performance optimization, and extensive documentation

**The result**: A complete multiplayer game engine that runs entirely in the browser with no server required, featuring deterministic gameplay, advanced AI, and professional-grade systems.
>>>>>>> 5ef54e72

---

Trystero by [Dan Motzenbecker](https://oxism.com)  
WASM-First Game Framework Contributors: The Trystero Community<|MERGE_RESOLUTION|>--- conflicted
+++ resolved
@@ -3,17 +3,14 @@
 **WASM-First Multiplayer Game Engine - No Server Required**
 
 👉 **[TRY THE DEMO](https://oxism.com/trystero)** 👈  
-<<<<<<< HEAD
 🎮 **[MAIN GAME](index.html)** 🎮  
+🎮 **[CORE LOOP DEMO](docs/animations-showcase.html)** 🎮  
+🐺 **[WOLF AI DEMO](docs/wolf-animation-demo.html)** 🐺  
+🏠 **[LOBBY SYSTEM DEMO](demo/enhanced-lobby-demo.html)** 🏠  
+⚔️ **[COMPLETE GAME DEMO](demo/complete-game.html)** ⚔️  
 📚 **[GETTING STARTED](GUIDELINES/GETTING_STARTED.md)** 📚  
 🔧 **[BUILD INSTRUCTIONS](GUIDELINES/UTILS/BUILD_INSTRUCTIONS.md)** 🔧  
 ⚔️ **[INTEGRATION TEST](test/integration-test.html)** ⚔️
-=======
-🎮 **[CORE LOOP DEMO](docs/animations-showcase.html)** 🎮  
-🐺 **[WOLF AI DEMO](docs/wolf-animation-demo.html)** 🐺  
-🏠 **[LOBBY SYSTEM DEMO](demo/enhanced-lobby-demo.html)** 🏠  
-⚔️ **[COMPLETE GAME DEMO](demo/complete-game.html)** ⚔️
->>>>>>> 5ef54e72
 
 Trystero is a **WebAssembly-first multiplayer game engine** that implements complete game logic in WASM (C++) while JavaScript handles only rendering, input capture, and networking. All gameplay is deterministic, synchronized, and runs at native speed.
 
@@ -697,10 +694,6 @@
 # Golden test - deterministic gameplay verification
 npm run test:golden
 
-<<<<<<< HEAD
-- 📖 [Full Animation Documentation](GUIDELINES/ANIMATION/PLAYER_ANIMATIONS.md)
-- 🎮 [Main Game Demo](index.html)
-=======
 # Performance test - frame time and memory validation
 npm run test:performance
 
@@ -742,11 +735,12 @@
 
 - 📖 [WASM-First Architecture Guide](GUIDELINES/AGENTS.MD)
 - 🎯 [Core Loop Implementation](GUIDELINES/GAME/IMPLEMENTATION_SUMMARY.md)
+- 📖 [Full Animation Documentation](GUIDELINES/ANIMATION/PLAYER_ANIMATIONS.md)
+- 🎮 [Main Game Demo](index.html)
 - 🎮 [Animation System Demo](docs/animations-showcase.html) - Complete core loop showcase
 - 🐺 [Wolf AI Demo](docs/wolf-animation-demo.html) - Advanced pack behaviors
 - 🏠 [Lobby System Demo](demo/enhanced-lobby-demo.html) - Multiplayer matchmaking
 - ⚔️ [Complete Game Demo](demo/complete-game.html) - Full multiplayer survival game
->>>>>>> 5ef54e72
 - 🔧 [Build Instructions](GUIDELINES/UTILS/BUILD_INSTRUCTIONS.md)
 
 ## Wolf AI System
@@ -783,13 +777,10 @@
 ### Documentation
 
 - 📖 [Wolf AI Documentation](GUIDELINES/AI/WOLF_AI.md)
-<<<<<<< HEAD
 - 🐺 [AI System Overview](GUIDELINES/AI/ENEMY_AI.md)
 - 🎮 [Main Game with Wolf AI](index.html)
-=======
 - 🐺 [Live Wolf Demo](docs/wolf-animation-demo.html) - Pack coordination and adaptive AI
 - 🎮 [Wolf Showcase](docs/wolf-showcase.html) - Environmental awareness and learning
->>>>>>> 5ef54e72
 
 ## Combat System
 
@@ -852,13 +843,10 @@
 
 ### Documentation
 
-<<<<<<< HEAD
 - 📖 [Rollback Netcode Implementation](src/netcode/rollback-netcode.js)
 - 🎮 [Integration Test](test/integration-test.html)
-=======
 - 📖 [Rollback Netcode Guide](GUIDELINES/GAME/CORE_LOOP_CHECKLIST.md)
 - 🎮 [Rollback Demo](demo/rollback-demo.html) - Frame-perfect synchronization
->>>>>>> 5ef54e72
 
 ## Lobby & Matchmaking
 
@@ -896,13 +884,10 @@
 
 ### Documentation
 
-- 📖 [Lobby System Documentation](GUIDELINES/GAME/LOBBY_SYSTEM.md)
-- 🏠 [Room System Guide](GUIDELINES/GAME/ROOM_SYSTEM.md)
-<<<<<<< HEAD
+- 📖 [Lobby System Documentation](GUIDELINES/MULTIPLAYER/LOBBY_SYSTEM.md)
+- 🏠 [Room System Guide](GUIDELINES/MULTIPLAYER/ROOM_SYSTEM.md)
 - 🎮 [Main Game with Lobby](index.html)
-=======
 - 🎮 [Lobby Demo](demo/enhanced-lobby-demo.html) - Skill-based matchmaking and chat
->>>>>>> 5ef54e72
 
 ## Game Renderer
 
@@ -1882,23 +1867,6 @@
 
 ### 📚 Resources
 
-<<<<<<< HEAD
-**Documentation:**
-- [Player Animations Guide](GUIDELINES/ANIMATION/PLAYER_ANIMATIONS.md)
-- [Wolf AI Documentation](GUIDELINES/AI/WOLF_AI.md)
-- [Lobby System Guide](GUIDELINES/GAME/LOBBY_SYSTEM.md)
-- [Build Instructions](GUIDELINES/UTILS/BUILD_INSTRUCTIONS.md)
-
-**Live Demos:**
-- [Main Game](index.html) - Complete multiplayer survival game
-- [Integration Test](test/integration-test.html) - System functionality tests
-- [Getting Started Guide](GUIDELINES/GETTING_STARTED.md) - Step-by-step tutorial
-
-**Example Projects:**
-- [DozedEnt Main Game](index.html) - Full multiplayer survival game with WASM core
-- [Integration Tests](test/integration-test.html) - Comprehensive system testing
-- [Build Examples](GUIDELINES/UTILS/BUILD_INSTRUCTIONS.md) - Build system documentation
-=======
 **Core Documentation:**
 - 📖 [WASM-First Architecture Guide](GUIDELINES/AGENTS.MD) - Complete development guide
 - 🎯 [Core Loop Implementation](GUIDELINES/GAME/IMPLEMENTATION_SUMMARY.md) - 8-phase system details
@@ -1911,21 +1879,28 @@
 - 🎭 [Animation System Index](GUIDELINES/ANIMATION/ANIMATION_SYSTEM_INDEX.md) - Architecture overview
 
 **Multiplayer Systems:**
-- 🏠 [Lobby System Guide](GUIDELINES/GAME/LOBBY_SYSTEM.md) - Matchmaking and rooms
-- 🏠 [Room System Guide](GUIDELINES/GAME/ROOM_SYSTEM.md) - Host-authoritative rooms
+- 🏠 [Lobby System Guide](GUIDELINES/MULTIPLAYER/LOBBY_SYSTEM.md) - Matchmaking and rooms
+- 🏠 [Room System Guide](GUIDELINES/MULTIPLAYER/ROOM_SYSTEM.md) - Host-authoritative rooms
 - 🚀 [Deploy Guide](GUIDELINES/UTILS/DEPLOY_GITHUB_PAGES.md) - GitHub Pages deployment
 
 **Live Demos:**
+- 🎮 [Main Game](index.html) - Complete multiplayer survival game
 - 🎮 [Core Loop Demo](docs/animations-showcase.html) - Complete 8-phase showcase
 - 🐺 [Wolf AI Demo](docs/wolf-animation-demo.html) - Advanced pack behaviors
 - 🏠 [Lobby Demo](demo/enhanced-lobby-demo.html) - Multiplayer matchmaking
 - ⚔️ [Complete Game Demo](demo/complete-game.html) - Full multiplayer survival
 - 🌀 [Rollback Demo](demo/rollback-demo.html) - Frame-perfect synchronization
+- ⚔️ [Integration Test](test/integration-test.html) - System functionality tests
+
+**Getting Started:**
+- 📚 [Getting Started Guide](GUIDELINES/GETTING_STARTED.md) - Step-by-step tutorial
 
 **Example Projects:**
+- 🎯 [DozedEnt Main Game](index.html) - Full multiplayer survival game with WASM core
 - 🎯 [Survival Game](demo/complete-game.html) - WASM-first multiplayer survival
 - 🏟️ [Battle Arena](demo/enhanced-game-demo.html) - PvP combat with rollback
 - 🐺 [Wolf Hunt](docs/wolf-showcase.html) - AI pack hunting simulation
+- ⚔️ [Integration Tests](test/integration-test.html) - Comprehensive system testing
 
 ---
 
@@ -1940,7 +1915,6 @@
 - **📊 Production Ready**: Battle-tested with comprehensive testing, performance optimization, and extensive documentation
 
 **The result**: A complete multiplayer game engine that runs entirely in the browser with no server required, featuring deterministic gameplay, advanced AI, and professional-grade systems.
->>>>>>> 5ef54e72
 
 ---
 
